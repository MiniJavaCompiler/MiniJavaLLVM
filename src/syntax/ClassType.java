--- conflicted
+++ resolved
@@ -349,11 +349,7 @@
 
         llvmVtableLoc = l.getModule().addGlobal(getLLVMVtable(),
                                                 id.getName() + "_vtable_loc");
-<<<<<<< HEAD
-        
-=======
-
->>>>>>> 655dab4a
+
         llvmVtableLoc.setInitializer(org.llvm.Value.constNamedStruct(getLLVMVtable(),
                                      vtable_inits.toArray(new org.llvm.Value[0])));
 
@@ -400,40 +396,18 @@
         if (fields != null) {
             for (FieldEnv f : fields) {
                 if (f.isStatic()) {
-<<<<<<< HEAD
-                    System.out.println("static field name: " + f.getName());
-                    org.llvm.Value v = l.getModule().addGlobal(f.llvmType(),
-                                       f.getOwner() + "." + f.getName());
-                    
-                    l.setNamedValue(f.getOwner() + "." + f.getName(), v);
-                    
-                    //
-                    // Problems with initializers.  The following are two approaches for setting 
-                    // the global initializer. 
-                    //
-                    // Global variable initializer type does not match global variable type!
-                    // %Hint* @TestObj.h
-                    //
-                    // For the line below.  Using zeroinitializer instead of null (almost) works (using 2nd example)
-                    // @TestObj.h = global %Hint null
-                    // v.setInitializer(f.getType().defaultValue());
-                    // This approach uses zeroinitializer.  --LVVM output still complains but the llvm-as will take the
-                    // assembly listing and compile it without complaint?
-                    //org.llvm.Value init = TypeRef.structTypeNamed(f.getName()).constNull();
-                    //v.setInitializer(init);
-                    
-                    // set the gcroot for this var for later garbage collection
-                    //org.llvm.Value res = b.buildBitCast(l.getNamedValue(f.getOwner() + "." + f.getName()), TypeRef.int8Type().pointerType().pointerType(), "gctmp");
-                    //org.llvm.Value meta = TypeRef.int8Type().pointerType().constNull();  // TODO: replace with type data
-                    //org.llvm.Value [] args = {res, meta};
-                    //org.llvm.Value gc = b.buildCall(l.getGCRoot(), "", args);     
-=======
                     org.llvm.Value v = f.getStaticField();
                     v.setInitializer(f.llvmTypeField().constNull());
                     if (f.getInitExpr() != null) {
                         l.getBuilder().buildStore(f.getInitExpr().llvmGen(l), v);
                     }
->>>>>>> 655dab4a
+
+                    // set the gcroot for this var for later garbage collection
+                    //System.out.println("static field name: " + f.getName());
+                    //org.llvm.Value res = b.buildBitCast(l.getNamedValue(f.getOwner() + "." + f.getName()), TypeRef.int8Type().pointerType().pointerType(), "gctmp");
+                    //org.llvm.Value meta = TypeRef.int8Type().pointerType().constNull();  // TODO: replace with type data
+                    //org.llvm.Value [] args = {res, meta};
+                    //org.llvm.Value gc = b.buildCall(l.getGCRoot(), "", args);     
                 }
             }
         }
