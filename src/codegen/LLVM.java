package codegen;
import syntax.*;
import org.llvm.Value;
import org.llvm.BasicBlock;
import org.llvm.Builder;
import org.llvm.ExecutionEngine;
import org.llvm.GenericValue;
import org.llvm.LLVMException;
import org.llvm.Module;
import org.llvm.Context;
import org.llvm.PassManager;
import org.llvm.Target;
import org.llvm.TypeRef;
import org.llvm.Value;

import org.llvm.binding.LLVMLibrary.LLVMCallConv;
import org.llvm.binding.LLVMLibrary.LLVMIntPredicate;

import java.util.Collections;
import java.util.Hashtable;
import java.util.List;
import java.util.ArrayList;
import java.util.Arrays;

import compiler.*;
import checker.*;
import syntax.*;

public class LLVM {
    static public enum GlobalFn {
        NEW_OBJECT,
        NEW_ARRAY,
        PUTC,
        //        INIT,
    };
    private Builder builder;
    private Module module;
    private Value function;
<<<<<<< HEAD
    private BasicBlock staticInit;
    private Value staticInitFn;
    private Value printf;
    private Value malloc;
    private Value gcroot;
=======
    //private BasicBlock staticInit;
    //private Value staticInitFn;
>>>>>>> 655dab4a

    private Hashtable<String, Value> namedValues;
    private Value [] globalFns;

    public LLVM() {
        namedValues = new Hashtable<String, Value>();
        globalFns = new Value[GlobalFn.values().length];
    }

    public Value getGlobalFn(GlobalFn g) {
        return globalFns[g.ordinal()];
    }
    /*
    public BasicBlock getStaticInit() {
        return staticInit;
    }
    */
    public Value getNamedValue(String s) {
        Value v = namedValues.get(s);
        return v;
    }
    public void setNamedValue(String s, Value v) {
        v.setValueName(s);
        namedValues.put(s, v);
    }
    public void setBuilder(Builder b) {
        builder = b;
    }

    public Builder getBuilder() {
        return builder;
    }

    public void setFunction(Value f) {
        this.function = f;
    }

    public Value getFunction() {
        return function;
    }

    public Module getModule() {
        return module;
    }
    public void setModule(Module module) {
        this.module = module;
    }

<<<<<<< HEAD
    public Value getPrintf() {
        return printf;
    }

    public Value getMalloc() {
        return malloc;
    }
    
    public Value getGCRoot() {
    	return gcroot;
    }
=======
    public void buildGlobalFns(Module mod) {
        TypeRef [] args = {Type.CHAR.llvmType()};
        TypeRef printf_type = TypeRef.functionType(TypeRef.voidType(), false,
                              Arrays.asList(args));
>>>>>>> 655dab4a

        globalFns[GlobalFn.PUTC.ordinal()] = mod.addFunction("MJC_putc", printf_type);

        TypeRef [] malloc_args = {TypeRef.int32Type()};
        TypeRef malloc_type = TypeRef.functionType(TypeRef.int8Type().pointerType(),
                              malloc_args);

<<<<<<< HEAD
        TypeRef [] gcroot_args = {TypeRef.int8Type().pointerType().pointerType(), TypeRef.int8Type().pointerType()};
        TypeRef gcroot_type = TypeRef.functionType(TypeRef.voidType(), gcroot_args);
        gcroot = mod.addFunction("llvm.gcroot", gcroot_type);
        gcroot.setFunctionCallConv(LLVMCallConv.LLVMCCallConv);
        
        
=======
        globalFns[GlobalFn.NEW_OBJECT.ordinal()] = mod.addFunction("MJC_allocObject",
                malloc_type);

        TypeRef [] malloc_array_args = {TypeRef.int32Type(), TypeRef.int32Type()};
        TypeRef malloc_array_type = TypeRef.functionType(
                                        TypeRef.int8Type().pointerType(),
                                        malloc_array_args);
        globalFns[GlobalFn.NEW_ARRAY.ordinal()] = mod.addFunction("MJC_allocArray",
                malloc_array_type);
>>>>>>> 655dab4a
        TypeRef program_entry_type = TypeRef.functionType(Type.VOID.llvmType(),
                                     (List)Collections.emptyList());

        /*
        globalFns[GlobalFn.INIT.ordinal()] = mod.addFunction("static_init",
                                             program_entry_type);
        staticInit = getGlobalFn(GlobalFn.INIT).appendBasicBlock("entry");
        */
    }
    public void llvmGen(ClassType [] classes, StringLiteral [] strings,
                        String output_path, Boolean dump) {
        Module mod = Module.createWithName("llvm_module");
        setModule(mod);
        buildGlobalFns(mod);

        TypeRef main_entry_type = TypeRef.functionType(Type.INT.llvmType(),
                                  (List)Collections.emptyList());


        ClassType string = null;
        ClassType char_arr = null;
        for (ClassType c : classes) {
            c.llvmGenTypes(this);
            String name = c.getId().getName();
            if (name.equals("String")) {
                string = c;
            } else if (name.equals("char[]")) {
                char_arr = c;
            }
        }

        Builder builder = Builder.createBuilderInContext(Context.getModuleContext(mod));
        setBuilder(builder);

        int strliteral = 0;
        for (StringLiteral l : strings) {
            org.llvm.Value lit = mod.addGlobal(Type.CHAR.llvmType().arrayType(
                                                   l.getString().length() + 1), "#litstr" + strliteral);
            lit.setInitializer(Value.constString(l.getString()));
            org.llvm.Value [] indices = {Type.INT.llvmType().constInt(0, false), Type.INT.llvmType().constInt(0, false)};
            org.llvm.Value lit_ptr = builder.buildInBoundsGEP(lit, "format", indices);
            org.llvm.Value v = mod.addGlobal(char_arr.llvmType(), "#chr" + strliteral);
            Hashtable<String, org.llvm.Value> args = new
            Hashtable<String, org.llvm.Value>();
            args.put("array", lit);
            args.put("length", Type.INT.llvmType().constInt(l.getString().length(), false));
            v.setInitializer(char_arr.globalInitValue(this, args));

            org.llvm.Value str = mod.addGlobal(string.llvmType(),
                                               "#str" + strliteral);

            Hashtable<String, org.llvm.Value> str_args = new
            Hashtable<String, org.llvm.Value>();
            str_args.put("string", v);

            str.setInitializer(string.globalInitValue(this, str_args));
            strliteral++;
            l.setLLVMString(str);
        }

        for (ClassType c : classes) {
            c.llvmGen(this);
        }
        /*
        builder.positionBuilderAtEnd(staticInit);
        builder.buildRetVoid();

        Value main = mod.addFunction("main", main_entry_type);
        BasicBlock main_block = main.appendBasicBlock("entry");

        builder.positionBuilderAtEnd(main_block);
        builder.buildCall(getGlobalFn(GlobalFn.INIT), "",
                          (List)Collections.emptyList());
        Value userMain = null;
        Boolean found = false;
        for (ClassType c : classes) {
<<<<<<< HEAD
        	if (null != c.getMethods()) {
	            for (MethEnv m : c.getMethods()) {
	                if (m.isMain()) {
	                    userMain = m.getFunctionVal();
	                    found = true;
	                }
	            }
        	}
=======
            if (c.getMethods() != null) {
                for (MethEnv m : c.getMethods()) {
                    if (m.isMain()) {
                        userMain = m.getFunctionVal(this);
                        found = true;
                    }
                }
            }
>>>>>>> 655dab4a
        }
        if (found) {
            builder.buildCall(userMain, "", (List)Collections.emptyList());
        } else {
            System.out.println("Cannot find user main function");
        }
        builder.buildRet(Type.INT.llvmType().constInt(0, false));
        */

        try {
            if (dump) {
                mod.dumpModule();
            }
            mod.verify();
            if (output_path != null) {
                System.out.println("Writing LLVM Bitcode to " + output_path);
                mod.writeBitcodeToFile(output_path);
            }
        } catch (LLVMException e) {
            System.out.println(e.getMessage());
        }
    }
}<|MERGE_RESOLUTION|>--- conflicted
+++ resolved
@@ -31,21 +31,14 @@
         NEW_OBJECT,
         NEW_ARRAY,
         PUTC,
+        GCROOT,
         //        INIT,
     };
     private Builder builder;
     private Module module;
     private Value function;
-<<<<<<< HEAD
-    private BasicBlock staticInit;
-    private Value staticInitFn;
-    private Value printf;
-    private Value malloc;
-    private Value gcroot;
-=======
     //private BasicBlock staticInit;
     //private Value staticInitFn;
->>>>>>> 655dab4a
 
     private Hashtable<String, Value> namedValues;
     private Value [] globalFns;
@@ -94,24 +87,11 @@
         this.module = module;
     }
 
-<<<<<<< HEAD
-    public Value getPrintf() {
-        return printf;
-    }
-
-    public Value getMalloc() {
-        return malloc;
-    }
-    
-    public Value getGCRoot() {
-    	return gcroot;
-    }
-=======
+
     public void buildGlobalFns(Module mod) {
         TypeRef [] args = {Type.CHAR.llvmType()};
         TypeRef printf_type = TypeRef.functionType(TypeRef.voidType(), false,
                               Arrays.asList(args));
->>>>>>> 655dab4a
 
         globalFns[GlobalFn.PUTC.ordinal()] = mod.addFunction("MJC_putc", printf_type);
 
@@ -119,14 +99,6 @@
         TypeRef malloc_type = TypeRef.functionType(TypeRef.int8Type().pointerType(),
                               malloc_args);
 
-<<<<<<< HEAD
-        TypeRef [] gcroot_args = {TypeRef.int8Type().pointerType().pointerType(), TypeRef.int8Type().pointerType()};
-        TypeRef gcroot_type = TypeRef.functionType(TypeRef.voidType(), gcroot_args);
-        gcroot = mod.addFunction("llvm.gcroot", gcroot_type);
-        gcroot.setFunctionCallConv(LLVMCallConv.LLVMCCallConv);
-        
-        
-=======
         globalFns[GlobalFn.NEW_OBJECT.ordinal()] = mod.addFunction("MJC_allocObject",
                 malloc_type);
 
@@ -136,7 +108,14 @@
                                         malloc_array_args);
         globalFns[GlobalFn.NEW_ARRAY.ordinal()] = mod.addFunction("MJC_allocArray",
                 malloc_array_type);
->>>>>>> 655dab4a
+
+
+        TypeRef [] gcroot_args = {TypeRef.int8Type().pointerType().pointerType(), TypeRef.int8Type().pointerType()};
+        TypeRef gcroot_type = TypeRef.functionType(TypeRef.voidType(), gcroot_args);
+        globalFns[GlobalFn.GCROOT.ordinal()] = mod.addFunction("llvm.gcroot",
+        		gcroot_type);        
+       
+        
         TypeRef program_entry_type = TypeRef.functionType(Type.VOID.llvmType(),
                                      (List)Collections.emptyList());
 
@@ -213,16 +192,6 @@
         Value userMain = null;
         Boolean found = false;
         for (ClassType c : classes) {
-<<<<<<< HEAD
-        	if (null != c.getMethods()) {
-	            for (MethEnv m : c.getMethods()) {
-	                if (m.isMain()) {
-	                    userMain = m.getFunctionVal();
-	                    found = true;
-	                }
-	            }
-        	}
-=======
             if (c.getMethods() != null) {
                 for (MethEnv m : c.getMethods()) {
                     if (m.isMain()) {
@@ -231,7 +200,6 @@
                     }
                 }
             }
->>>>>>> 655dab4a
         }
         if (found) {
             builder.buildCall(userMain, "", (List)Collections.emptyList());
