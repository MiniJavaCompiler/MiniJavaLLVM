--- conflicted
+++ resolved
@@ -186,23 +186,7 @@
         builder.buildRetVoid();
 
         for (ClassType c : classes) {
-<<<<<<< HEAD
-	    if (null != c.getMethods()) {
-		for (MethEnv m : c.getMethods()) {
-		    if (m.isMain()) {
-			userMain = m.getFunctionVal();
-			found = true;
-		    }
-		}
-	    }
-        }
-        if (found) {
-            builder.buildCall(userMain, "", (List)Collections.emptyList());
-        } else {
-            System.out.println("Cannot find user main function");
-=======
             c.llvmGen(this);
->>>>>>> 71086055
         }
 
         try {
