--- conflicted
+++ resolved
@@ -118,8 +118,8 @@
 }
 
 /* initialize semi-space for copy-collection */
-int tospace =  1;        
-space *tofrom_heap[2];   
+int tospace =  1;
+space *tofrom_heap[2];
 
 /* set heap pointer                           */
 space *heap = 0;             // pointer to current half heap
@@ -267,7 +267,7 @@
   obj[-OBJ_HEADER_SIZE_OFFSET] = size;
 
   // initialize remaining alloc space to 0
-  memset(obj, 0, size*sizeof(uintptr_t));
+  memset(obj, 0, size * sizeof(uintptr_t));
 
   return obj;
 }
@@ -308,7 +308,7 @@
   a[-OBJ_HEADER_SIZE_OFFSET] = size;
 
   // initialize remaining alloc space to 0
-  memset(a, 0, size*sizeof(uintptr_t));
+  memset(a, 0, size * sizeof(uintptr_t));
 
   return a;
 }
@@ -333,7 +333,8 @@
 
 /* gc uses during scan phase to determine if this pointer has already been forwarded */
 bool is_fwd_pointer(uintptr_t *p) {
-  return ((uintptr_t)OBJECT_FORWARDED == (uintptr_t) * (p - OBJ_HEADER_TYPE_OFFSET));
+  return ((uintptr_t)OBJECT_FORWARDED == (uintptr_t) * (p -
+          OBJ_HEADER_TYPE_OFFSET));
 }
 
 void gc_printroots() {
@@ -468,13 +469,15 @@
     uintptr_t * fwd_addr =
       (uintptr_t*) * ((p) - OBJ_HEADER_FWDPTR_OFFSET); // forwarded pointer location
 #ifdef DEBUG_GC
-    printf("gc: scanned object previously forwarded - updating to %zu\n", (uintptr_t)fwd_addr);
+    printf("gc: scanned object previously forwarded - updating to %zu\n",
+           (uintptr_t)fwd_addr);
 #endif
 
     return fwd_addr;
   } else {
     size_t size =
-      *((p) - OBJ_HEADER_SIZE_OFFSET) + OBJ_HEADER_SIZE; // size pointer is value at offset -1
+      *((p) - OBJ_HEADER_SIZE_OFFSET) +
+      OBJ_HEADER_SIZE; // size pointer is value at offset -1
     // copy data
 #ifdef DEBUG_GC
     printf("  memcpy %zu to %zu, size=%zu\n", (uintptr_t)fwdptr,
@@ -484,7 +487,8 @@
 
     // mark the object as forwarded and it's new location
     *(p - OBJ_HEADER_TYPE_OFFSET) = (uintptr_t)OBJECT_FORWARDED;
-    *(p - OBJ_HEADER_FWDPTR_OFFSET) = (uintptr_t)(tofrom_heap[tospace]->avail + OBJ_HEADER_SIZE);
+    *(p - OBJ_HEADER_FWDPTR_OFFSET) = (uintptr_t)(tofrom_heap[tospace]->avail +
+                                      OBJ_HEADER_SIZE);
 
     // reset fwd pointer to it's new location
     fwdptr = tofrom_heap[tospace]->avail + OBJ_HEADER_SIZE;
@@ -507,19 +511,10 @@
 }
 
 int main() {
-<<<<<<< HEAD
   //    printf("Starting:\n");
   MJCStatic_roots();
   MJCStatic_init();
   Main_main();
   //    printf("Finishing (%d words allocated).\n",freeHeap);
   return 0;
-=======
-    //    printf("Starting:\n");
-    MJCStatic_roots();
-    MJCStatic_init();
-    Main_main();
-    //    printf("Finishing (%d words allocated).\n",freeHeap);
-    return 0;
->>>>>>> 82064b3e
-}
+}
