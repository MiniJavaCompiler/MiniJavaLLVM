<<<<<<< HEAD
/*
 * Updated version of garbage collection
 * using Appel-style simple generational collector
 */
=======
/* * MiniJava Compiler - X86, LLVM Compiler/Interpreter for MiniJava.
 * Copyright (C) 2014, 2008 Mitch Souders, Mark A. Smith, Mark P. Jones
 *
 * MiniJava Compiler is free software; you can redistribute it and/or
 * modify it under the terms of the GNU General Public License
 * as published by the Free Software Foundation; either version 2
 * of the License, or (at your option) any later version.
 *
 * MiniJava Compiler is distributed in the hope that it will be useful,
 * but WITHOUT ANY WARRANTY; without even the implied warranty of
 * MERCHANTABILITY or FITNESS FOR A PARTICULAR PURPOSE.  See the
 * GNU General Public License for more details.
 *
 * You should have received a copy of the GNU General Public License
 * along with MiniJava Compiler; if not, write to the Free Software
 * Foundation, Inc., 51 Franklin Street, Fifth Floor, Boston, MA  02110-1301, USA.
 */

>>>>>>> 1585f97e
#include <stdio.h>
#include <stdlib.h>
#include <stdint.h>
#include <string.h>
#include <stdarg.h>

//#define DEBUG_HEAP
//#define DEBUG_GC
//#define DEBUG_ALLOC
//#define DEBUG_VERIFY
#define VERIFY_HEAP

#define WORDSIZE(_bytes_) (((_bytes_ + sizeof(uintptr_t) - 1) / sizeof(uintptr_t)))

extern void Main_main();
extern void MJCStatic_init();
extern void MJCStatic_roots();


#ifndef bool
typedef int bool;
enum bool { false, true };
#endif

typedef int GCGenHeap;
enum GCGenHeap { nursery, old, reserve };

/* forward declaration(s) */
void gc_minor();
void gc_major();
void gc_copy(GCGenHeap fromHeap, GCGenHeap toHeap);
uintptr_t *forward(uintptr_t *p, GCGenHeap toHeap);
void die_w_msg(char *m, ...) {
  va_list argptr;
  va_start(argptr, m);
  printf("FATAL: ");
  vprintf(m, argptr);
  printf("\n");
  va_end(argptr);
  exit(-1);
}

void MJC_die() {
  exit(-1);
}

/* Notes (Mark Anderson Smith)
  Modify array and object structures
    [type] <- points to global space defn of object type
    [length or fwd location]
    [data] <- alloc pointer 'a' points to data
*/
#define DEF_HEAP_SIZE   2000     // heap size in words (4k bytes)
#define MAX_OLD_TO_HEAP_RATIO    3
#define OBJ_HEADER_SIZE          2
#define OBJ_HEADER_TYPE_OFFSET   2
#define OBJ_HEADER_FWDPTR_OFFSET 1
#define OBJ_HEADER_SIZE_OFFSET   1
#define OBJ_HEADER_SIZE_OFFSET_FROM_TYPE 1
static const char *ARRAY_HEADER_TYPE = "ARRAYOBJ";
static const char *OBJECT_HEADER_TYPE = "CLASSOBJ";
static const char *OBJECT_FORWARDED = "FORWARDOBJ";



/* Notes (Mark Anderson Smith)
 *  LLVM type structure list on LLVM site:
 *      http://llvm.org/docs/GarbageCollection.html
 *  Notes on the data structures included for reference
*/

/// @brief The map for a single function's stack frame.  One of these is
///        compiled as constant data into the executable for each function.
///
/// Storage of metadata values is elided if the %metadata parameter to
/// @llvm.gcroot is null.
typedef struct {
  int32_t NumRoots;    //< Number of roots in stack frame.
  int32_t NumMeta;     //< Number of metadata entries.  May be < NumRoots.
  const void *Meta[0]; //< Metadata for each root.
} FrameMap;

/// @brief A link in the dynamic shadow stack.  One of these is embedded in
///        the stack frame of each function on the call stack.
typedef struct {
  struct StackEntry *Next;           //< Link to next stack entry (the caller's).
  const FrameMap *Map;        //< Pointer to constant FrameMap.
  void *Roots[0];             //< Stack roots (in-place array).
} StackEntry;


/// @brief The head of the singly-linked list of StackEntries.  Functions push
///        and pop onto this in their prologue and epilogue.
///
/// Since there is only a global list, this technique is not threadsafe.
extern StackEntry *llvm_gc_root_chain;


// Notes: Mark Anderson Smith
// Since LLVM does not track global roots these must be maintained
// as an independent linked list from the main llvm_gc_root_chain
typedef struct {
  uintptr_t **root;
  struct GlobalRootEntry
      *next;           //< Link to next stack entry (the caller's).
} GlobalRootEntry;
GlobalRootEntry *MJC_gc_global_root_chain = 0;

/*
 * End of LLVM references
 */



/*             Heap allocation 
*     [**old**|**reserve**|***nursery***|****free*****]  
* start       end_old     end_reserve   end_nursery   end_space
*/      
typedef struct space {          /* allocation space data              */
  uintptr_t *start;             /* first word of space                */
  uintptr_t *end_avail;         /* one past last pointer of old avail space - only used during major copy collection */
  uintptr_t *end_old;           /* one past last pointer of old space */
  uintptr_t *end_reserve;       /* one past last pointer of reserve space */
  uintptr_t *reserve_avail;     /* pointer to next word into which to copy into reserve space */
  uintptr_t *nursery_avail;     /* pointer to next word to copy into nursery for new objects */
  uintptr_t *end;               /* one past last word of space        */
} space;

/* set heap pointer */
space *heap = 0;             // pointer to current heap


/* allocate and initialize descriptor structure and storage for a space */
space *initspace(size_t words) {
  space *s = calloc(1, sizeof(space));
  if (!s) {
    die_w_msg("insufficient memory to init heap");
  }

  s->start = calloc(words, sizeof(uintptr_t));
  s->end_old = s->start;
  s->end_avail = s->end_old;
  s->reserve_avail = s->end_old;
  s->end_reserve = s->start + (words/2);
  s->nursery_avail = s->end_reserve;
  s->end = s->start + words;
  return s;
}

/* initialize the heap
 * heap_size is total desired size (in words)
 */
void initialize_heap(size_t heap_words) {
  heap = initspace(heap_words);

#ifdef DEBUG_HEAP
  printf("initialize_heap called, size=%zu\n", heap_words);
#endif
}

/* allocate a heap record of specified number of words */
uintptr_t *heapalloc(size_t words) {
  uintptr_t *p;

  // printf during heap alloc expensive/slow for large heap sizes
  // only enable when testing small heaps
#ifdef DEBUG_ALLOC
  printf("heapalloc request num words: %zu\n", words);
#endif

  if (heap->end - heap->nursery_avail < words) {
    // perform minor collection
    gc_minor();
    if ((heap->end_old - heap->start) > ((heap->end - heap->start)/MAX_OLD_TO_HEAP_RATIO)) {
      // old generation has become too large - time to collect
      gc_major(); 
    }
    // verify heap space is sufficient to continue
    // after major collection - if old space is larger than reserve than cannot continue
    // if nursery is not large enough to allocate the word - cannot continue
    if ((heap->end_old - heap->start) > (heap->end_reserve - heap->end_old)
	 || (heap->end - heap->nursery_avail < words)) {

#ifdef DEBUG_HEAP
      printf("heap end: %zu, heap avail: %zu\n", (uintptr_t)heap->end,
             (uintptr_t)heap->nursery_avail);
#endif

      die_w_msg("out of heap space");
    }
  }
  p = heap->nursery_avail;
  heap->nursery_avail += words;

#ifdef DEBUG_ALLOC
  printf("allocated from nursery at %zu\n", (uintptr_t)p);
#endif

  return p;
}

/* debug function for listing heap content   */
void print_heap_region() {
  printf("    heap old     (%zu - %zu)\n", (uintptr_t)heap->start, (uintptr_t)heap->end_old);
  printf("    heap reserve (%zu - %zu)\n", (uintptr_t)heap->end_old, (uintptr_t)heap->end_reserve);
  printf("    heap nursery (%zu - %zu)\n", (uintptr_t)heap->end_reserve, (uintptr_t)heap->end);
}

void print_heap() {
  uintptr_t *pos = heap->start;
  printf("    old heap     (start: %zu, end:   %zu)\n", (uintptr_t)heap->start, (uintptr_t)heap->end_old);

  while (pos < heap->end_old) {
    if ((uintptr_t)OBJECT_HEADER_TYPE == (uintptr_t)(*pos)
        || (uintptr_t)ARRAY_HEADER_TYPE == (uintptr_t)(*pos)
        || (uintptr_t)OBJECT_FORWARDED == (uintptr_t)(*pos)) {
      printf("    heap @ %zu = %s\n", (uintptr_t)pos, (char*)*pos);
    } else {
      printf("    heap @ %zu = %zu\n", (uintptr_t)pos, *pos);
    }
    pos++;
  }

  printf("    reserve heap (start: %zu, end:   %zu)\n", (uintptr_t)heap->end_old, (uintptr_t)heap->end_reserve);
  pos = heap->end_reserve;

  printf("    nursery heap (start: %zu, avail: %zu)\n", (uintptr_t)heap->end_reserve,
         (uintptr_t)heap->nursery_avail);

  while (pos < heap->nursery_avail) {
    if ((uintptr_t)OBJECT_HEADER_TYPE == (uintptr_t)(*pos)
        || (uintptr_t)ARRAY_HEADER_TYPE == (uintptr_t)(*pos)
        || (uintptr_t)OBJECT_FORWARDED == (uintptr_t)(*pos)) {
      printf("    heap @ %zu = %s\n", (uintptr_t)pos, (char*)*pos);
    } else {
      printf("    heap @ %zu = %zu\n", (uintptr_t)pos, *pos);
    }
    pos++;
  }
}

/* perform heap verification after collection.  Die if inconsistencies exist within the heap*/
void verify_reserve_heap() {
  uintptr_t *end_block;
  uintptr_t *pos = heap->end_old;

#ifdef DEBUG_VERIFY
  printf("verify reserve heap (start: %zu, avail: %zu)\n", (uintptr_t)heap->end_old,
         (uintptr_t)heap->reserve_avail);
#endif

  while (pos < heap->reserve_avail) {
    // beginning of block should be flagged as a header type
    if ((uintptr_t)OBJECT_HEADER_TYPE == (uintptr_t)(*pos)
        || (uintptr_t)ARRAY_HEADER_TYPE == (uintptr_t)(*pos)) {
      end_block = pos + *(pos + OBJ_HEADER_SIZE_OFFSET_FROM_TYPE) + OBJ_HEADER_SIZE;
      pos++;
      while (pos < end_block) {
        // inside alloc block there should not be another header
        if ((uintptr_t)OBJECT_HEADER_TYPE == (uintptr_t)(*pos)
            || (uintptr_t)ARRAY_HEADER_TYPE == (uintptr_t)(*pos)) {
          printf("heap corruption at %zu, unexpected %s\n", (uintptr_t)pos, (char*)*pos);
          die_w_msg("heap corruption");
        }
        pos++;
      }
    } else {
      printf("heap corruption at %zu, unexpected %s\n", (uintptr_t)pos, (char*)*pos);
      die_w_msg("heap corruption");
    }
  }

#ifdef DEBUG_VERIFY
  printf("verify reserve heap: PASS\n");
#endif
}


/******************************************************************
*
*  Runtime operations for heap allocation and management
*
******************************************************************/
void MJC_globalRoot(uintptr_t **root) {
#ifdef DEBUG_GC
  printf("MJC_globalRoot called with root %zu\n", (uintptr_t)*root);
#endif

  // initialize heap on first use
  if (!heap) {
    initialize_heap(DEF_HEAP_SIZE);
  }

  // insert new roots at head of chain
  GlobalRootEntry *nextRoot = (GlobalRootEntry*)(malloc(sizeof(GlobalRootEntry)));
  nextRoot->root = root;
  nextRoot->next = (struct GlobalRootEntry *)MJC_gc_global_root_chain;
  MJC_gc_global_root_chain = nextRoot;

  return;
}

/* Object and field operations */

uintptr_t *MJC_allocObject(size_t size) {

  // initialize heap on first use
  if (!heap) {
    initialize_heap(DEF_HEAP_SIZE);
  }

#ifdef DEBUG_ALLOC
  printf("MJC alloc object size %zu bytes (%zu words)\n", size, WORDSIZE(size));
#endif

  // size request was # bytes - convert to words
  size = WORDSIZE(size);

  uintptr_t *obj = heapalloc(size + OBJ_HEADER_SIZE) + OBJ_HEADER_SIZE;

  // store a class type into the header for later use
  obj[-OBJ_HEADER_TYPE_OFFSET] = (uintptr_t)(OBJECT_HEADER_TYPE);
  obj[-OBJ_HEADER_SIZE_OFFSET] = size;

  // initialize remaining alloc space to 0
  memset(obj, 0, size * sizeof(uintptr_t));

  return obj;
}

void MJC_putc(char c) {
  printf("%c", c);
}

/* Array operations */

uintptr_t *MJC_allocArray(int32_t elements, int32_t element_size) {

  // size request was # bytes - convert to words
  if (WORDSIZE(element_size) > 1) {
    die_w_msg("Array element should be 1 word");
  }
  int32_t size = elements * WORDSIZE(element_size);

  if (size < 0) {
    die_w_msg("Negative array size request");
  }

  // initialize heap on first use
  if (!heap) {
    initialize_heap(DEF_HEAP_SIZE);
  }

#ifdef DEBUG_ALLOC
  printf("MJC alloc array: num elements %d, size %d bytes (%d words)\n", elements,
         element_size, (int)WORDSIZE(element_size));
#endif

  // array header includes type and size
  uintptr_t *a = heapalloc(size + OBJ_HEADER_SIZE) + OBJ_HEADER_SIZE;

  // store the marker "ARRAY" to indicate an array object
  a[-OBJ_HEADER_TYPE_OFFSET] = (uintptr_t)(ARRAY_HEADER_TYPE);
  a[-OBJ_HEADER_SIZE_OFFSET] = size;

  // initialize remaining alloc space to 0
  memset(a, 0, size * sizeof(uintptr_t));

  return a;
}

int32_t array_length(uintptr_t *a) {
  return (int32_t)(*(a - OBJ_HEADER_SIZE_OFFSET));
}

char * MJC_arrayIndex(char *a, int32_t index) {
  return (char *)(((uintptr_t *)a) + index);
}

/* gc uses during scan phase to determine if this is pointer to be forwarded */
bool is_heap_pointer(uintptr_t *p, GCGenHeap region) {
  bool in_heap_range = false;
 
  // if minor collection - is this pointing back into the nursery heap?
  if (region == nursery) {
    in_heap_range = (p >= heap->end_reserve && p < heap->nursery_avail);
  }
  // if major collection - is this pointing back into the old heap?
  else if (region == old) {
    in_heap_range = (p >= heap->start && p < heap->end_old);
  }
  // or check for pointers in the reserve region
  else if (region == reserve) {
    in_heap_range = (p >= heap->end_old && p < heap->end_reserve);
  }

  // and is the object pointed to a class obj?
  return (in_heap_range
          && ((uintptr_t)OBJECT_HEADER_TYPE == (uintptr_t)(*(p - OBJ_HEADER_TYPE_OFFSET))
              || (uintptr_t)ARRAY_HEADER_TYPE == (uintptr_t)(*(p - OBJ_HEADER_TYPE_OFFSET))
              || (uintptr_t)OBJECT_FORWARDED == (uintptr_t)(*(p - OBJ_HEADER_TYPE_OFFSET))));
}

/* gc uses during scan phase to determine if this pointer has already been forwarded */
bool is_fwd_pointer(uintptr_t *p) {
  return ((uintptr_t)OBJECT_FORWARDED == (uintptr_t) * (p -
          OBJ_HEADER_TYPE_OFFSET));
}

uintptr_t heap_reserve_nursery_midpoint(void) {
  return (uintptr_t)(heap->end - heap->end_old) / 2;
}


void gc_printroots() {
  // forward global roots
  for (GlobalRootEntry *grootpos =  MJC_gc_global_root_chain; grootpos != NULL;
       grootpos = (GlobalRootEntry*)grootpos->next) {
    printf("Global Root Chain : %zu\n", *(uintptr_t *)grootpos->root);
  }


  // forward roots
  for (StackEntry *rootpos =  llvm_gc_root_chain; rootpos != NULL;
       rootpos = (StackEntry*)rootpos->Next) {

    for (int i = 0; i < rootpos->Map->NumRoots; i++) {
      printf("GcRoot Chain Map %d : %zu\n", i, (uintptr_t)rootpos->Roots[i]);
    }
  }
}


/******************************************************************
*
*  Simple generational collection (appel algorithm)
*
******************************************************************/
void gc_minor() {

#ifdef DEBUG_GC
  printf("gc: minor collection initiated with nursery start %zu\n",
	 (uintptr_t)(heap->end_reserve));
#endif


#ifdef DEBUG_HEAP
  printf("gc: before heap copy\n");
  print_heap();
#endif


  // collect from nursery to reserve
  gc_copy(nursery, reserve);


#ifdef VERIFY_HEAP
  verify_reserve_heap();
#endif

  // adjust heap pointers after collection
  // the old region is now redefined to the extent of the used reserve
  heap->end_old = heap->reserve_avail;

  // reset partition of the reserve and nursery to half of non-old region
  heap->end_reserve = heap->end_old + heap_reserve_nursery_midpoint();
  heap->nursery_avail = heap->end_reserve;


#ifdef DEBUG_HEAP
  printf("gc: after heap copy\n");
  print_heap_region();
  print_heap();
#endif


}


void gc_major(){

#ifdef DEBUG_GC
  printf("gc: major collection initiated with end old region %zu\n",
    (uintptr_t)(heap->end_old));
#endif

#ifdef DEBUG_HEAP
  printf("gc: before heap copy\n");
  print_heap();
#endif

  // collect from old to reserve
  gc_copy(old, reserve);

#ifdef VERIFY_HEAP
  verify_reserve_heap();
#endif


  // block move reserve region back to old heap
  heap->end_avail = heap->start;
  gc_copy(reserve, old);



  // adjust heap pointers after collection
  heap->end_old = heap->end_avail;
  heap->reserve_avail = heap->end_old;

  // reset partition of the reserve and nursery to half of non-old region
  heap->end_reserve = heap->end_old + heap_reserve_nursery_midpoint();
  heap->nursery_avail = heap->end_reserve;

#ifdef DEBUG_HEAP
  printf("gc: after heap copy\n");
  print_heap_region();
  print_heap();
#endif

}


/******************************************************************
*
*  Basic copying collection (modified cheney algorithm)
*
******************************************************************/
void gc_copy(GCGenHeap fromHeap, GCGenHeap toHeap) {

#ifdef DEBUG_GC
  printf("gc: llvm root chain=%zu\n", (uintptr_t)llvm_gc_root_chain);
  if (llvm_gc_root_chain) {
    printf("gc: llvm root chain base stack num roots = %d\n",
           llvm_gc_root_chain->Map->NumRoots);
  }
  print_heap_region();
#endif

  
  uintptr_t *scan = 0;
  if (fromHeap == old || fromHeap == nursery) {
    scan = heap->end_old;
  } else {
    scan = heap->start;
  }


  // forward global roots
  for (GlobalRootEntry *grootpos =  MJC_gc_global_root_chain; grootpos != NULL;
       grootpos = (GlobalRootEntry*)grootpos->next) {

    if (is_heap_pointer(*grootpos->root, fromHeap)) {
#ifdef DEBUG_GC
      printf("gc: forwarding global root object at %zu\n",
             (uintptr_t)(*grootpos->root));
#endif

      *(grootpos->root) = forward(*grootpos->root, toHeap);
    }
    else {
#ifdef DEBUG_GC
      printf("gc:  global root not forwarded (wrong heap gen or type): %zu\n",
             (uintptr_t)(*grootpos->root));
#endif
    }

  }


  // forward roots
  for (StackEntry *rootpos =  llvm_gc_root_chain; rootpos != NULL;
       rootpos = (StackEntry*)rootpos->Next) {

    for (int i = 0; i < rootpos->Map->NumRoots; i++) {

      if (is_heap_pointer((uintptr_t *)(rootpos->Roots[i]), fromHeap)) {
#ifdef DEBUG_GC
        printf("gc: forwarding root object at %zu\n", (uintptr_t)rootpos->Roots[i]);
#endif

        rootpos->Roots[i] = forward((uintptr_t*)rootpos->Roots[i], toHeap);
      }
      else {
#ifdef DEBUG_GC
        printf("gc: root not forwarded (wrong heap gen or type): %zu\n", (uintptr_t)rootpos->Roots[i]);
#endif
      }
    }
  }


  uintptr_t *free = 0;
  if (fromHeap == old || fromHeap == nursery) {
    free = heap->reserve_avail;
  } else {
    free = heap->end_avail;
  }


  // scan the tospace (make sure to increment by size)
  while (scan < free) {

    if (is_heap_pointer((uintptr_t*)*scan, fromHeap)) {

#ifdef DEBUG_GC
      printf("gc: forwarding scanned object at %zu\n", (uintptr_t)*scan);
#endif

      // forward the object pointed to by scan
      *scan = (uintptr_t)forward((void *)(*scan), toHeap);

      // update free
      if (fromHeap == old || fromHeap == nursery) {
	free = heap->reserve_avail;
      } else {
	free = heap->end_avail;
      }
    }

    scan++;
  }
}

/**********************************************
 * forward always copies into the reserve space 
 *********************************************/
uintptr_t *forward(uintptr_t *p, GCGenHeap toHeap) {
  if (!p) {
    return NULL;
  }

  uintptr_t *heap_start = 0;
  uintptr_t *heap_end = 0;
  uintptr_t *heap_avail= 0;
  if (toHeap == old) {
    heap_start = heap->start;
    heap_end = heap->end_old;
    heap_avail = heap->end_avail;
  }
  else if (toHeap == reserve) {
    heap_start = heap->end_old;
    heap_end = heap->end_reserve;
    heap_avail = heap->reserve_avail;
  }

  uintptr_t *fwdptr = (p) - OBJ_HEADER_SIZE;  // forward pointer start at offset -2

  /* check if object/array is already in the proper heap space */
  if (fwdptr >= heap_start && fwdptr < heap_end) {
    return fwdptr;
  } else if (*fwdptr == (uintptr_t)OBJECT_FORWARDED) {
    uintptr_t * fwd_addr = (uintptr_t*) * ((p) - OBJ_HEADER_FWDPTR_OFFSET); // forwarded pointer location

#ifdef DEBUG_GC
    printf("gc: scanned object previously forwarded - updating to %zu\n",
           (uintptr_t)fwd_addr);
#endif

    return fwd_addr;
  } else {
    size_t size = *((p) - OBJ_HEADER_SIZE_OFFSET) + OBJ_HEADER_SIZE; // size pointer is value at offset -1

    // copy data
#ifdef DEBUG_GC
    printf("  memcpy %zu to %zu, size=%zu\n", (uintptr_t)fwdptr,
           (uintptr_t)heap_avail, size);
#endif

    memcpy(heap_avail, fwdptr, size * sizeof(uintptr_t));

    // mark the object as forwarded and it's new location
    *(p - OBJ_HEADER_TYPE_OFFSET) = (uintptr_t)OBJECT_FORWARDED;
    *(p - OBJ_HEADER_FWDPTR_OFFSET) = (uintptr_t)(heap_avail + OBJ_HEADER_SIZE);

    // reset fwd pointer to it's new location
    fwdptr = heap_avail + OBJ_HEADER_SIZE;


    // reset global heap markers available space
    if (toHeap == reserve) {
      heap->reserve_avail += size;
    } else {
      heap->end_avail += size;
    }

    return fwdptr;
  }
}

/* This is just copying a c_string into a Java char array */
void load_string(int n, int * length, char * src, char * dst) {
  if (length == 0 || src == 0 || dst == 0) die_w_msg("load_string called with invalid args");

  *length = n;
  strncpy(dst, src, n);
}

void printc(char c) {
  printf("%c", c);
}

int main() {
  //    printf("Starting:\n");
  MJCStatic_roots();
  MJCStatic_init();
  Main_main();
  //    printf("Finishing (%d words allocated).\n",freeHeap);
  return 0;
}
<|MERGE_RESOLUTION|>--- conflicted
+++ resolved
@@ -1,9 +1,3 @@
-<<<<<<< HEAD
-/*
- * Updated version of garbage collection
- * using Appel-style simple generational collector
- */
-=======
 /* * MiniJava Compiler - X86, LLVM Compiler/Interpreter for MiniJava.
  * Copyright (C) 2014, 2008 Mitch Souders, Mark A. Smith, Mark P. Jones
  *
@@ -22,7 +16,6 @@
  * Foundation, Inc., 51 Franklin Street, Fifth Floor, Boston, MA  02110-1301, USA.
  */
 
->>>>>>> 1585f97e
 #include <stdio.h>
 #include <stdlib.h>
 #include <stdint.h>
