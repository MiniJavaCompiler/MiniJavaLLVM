--- conflicted
+++ resolved
@@ -8,11 +8,7 @@
   printf("%d\n", x);
 }
 
-<<<<<<< HEAD
-#define HEAPLEN (8 * 1024 * 1024)
-=======
 #define HEAPLEN (16 * 1024 * 1024)
->>>>>>> 1c4a1c70
 int freeHeap = 0;
 int heap[HEAPLEN];
 
